/* Copyright © 2017 VMware, Inc. All Rights Reserved.
   SPDX-License-Identifier: MPL-2.0 */

package nsxt

import (
	"fmt"
	"github.com/hashicorp/terraform/helper/schema"
	"github.com/hashicorp/terraform/terraform"
	"github.com/vmware/go-vmware-nsxt"
)

var defaultRetryOnStatusCodes = []int{429, 503}

// Provider for VMWare NSX-T. Returns terraform.ResourceProvider
func Provider() terraform.ResourceProvider {
	return &schema.Provider{

		Schema: map[string]*schema.Schema{
			"allow_unverified_ssl": &schema.Schema{
				Type:        schema.TypeBool,
				Optional:    true,
				DefaultFunc: schema.EnvDefaultFunc("NSXT_ALLOW_UNVERIFIED_SSL", false),
			},
			"username": &schema.Schema{
				Type:        schema.TypeString,
				Optional:    true,
				DefaultFunc: schema.EnvDefaultFunc("NSXT_USERNAME", nil),
			},
			"password": &schema.Schema{
				Type:        schema.TypeString,
				Optional:    true,
				DefaultFunc: schema.EnvDefaultFunc("NSXT_PASSWORD", nil),
				Sensitive:   true,
			},
			"host": &schema.Schema{
				Type:        schema.TypeString,
				Optional:    true,
				DefaultFunc: schema.EnvDefaultFunc("NSXT_MANAGER_HOST", nil),
			},
			"client_auth_cert_file": &schema.Schema{
				Type:        schema.TypeString,
				Optional:    true,
				DefaultFunc: schema.EnvDefaultFunc("NSXT_CLIENT_AUTH_CERT_FILE", nil),
			},
			"client_auth_key_file": &schema.Schema{
				Type:        schema.TypeString,
				Optional:    true,
				DefaultFunc: schema.EnvDefaultFunc("NSXT_CLIENT_AUTH_KEY_FILE", nil),
			},
			"ca_file": &schema.Schema{
				Type:        schema.TypeString,
				Optional:    true,
				DefaultFunc: schema.EnvDefaultFunc("NSXT_CA_FILE", nil),
			},
			"max_retries": &schema.Schema{
				Type:        schema.TypeInt,
				Optional:    true,
				Description: "Maximum number of HTTP client retries",
				DefaultFunc: schema.EnvDefaultFunc("NSXT_MAX_RETRIES", 50),
			},
			"retry_min_delay": &schema.Schema{
				Type:        schema.TypeInt,
				Optional:    true,
				Description: "Minimum delay in milliseconds between retries of a request",
				DefaultFunc: schema.EnvDefaultFunc("NSXT_RETRY_MIN_DELAY", 500),
			},
			"retry_max_delay": &schema.Schema{
				Type:        schema.TypeInt,
				Optional:    true,
				Description: "Maximum delay in milliseconds between retries of a request",
				DefaultFunc: schema.EnvDefaultFunc("NSXT_RETRY_MAX_DELAY", 5000),
			},
			"retry_on_status_codes": &schema.Schema{
				Type:        schema.TypeList,
				Optional:    true,
				Description: "HTTP replies status codes to retry on",
				Elem: &schema.Schema{
					Type: schema.TypeInt,
				},
				// There is no support for default values/func for list, so it will be handled later
			},
		},

		DataSourcesMap: map[string]*schema.Resource{
			"nsxt_transport_zone":       dataSourceNsxtTransportZone(),
			"nsxt_switching_profile":    dataSourceNsxtSwitchingProfile(),
			"nsxt_logical_tier0_router": dataSourceNsxtLogicalTier0Router(),
			"nsxt_ns_service":           dataSourceNsxtNsService(),
			"nsxt_edge_cluster":         dataSourceNsxtEdgeCluster(),
			"nsxt_certificate":          dataSourceNsxtCertificate(),
		},

		ResourcesMap: map[string]*schema.Resource{
			"nsxt_dhcp_relay_profile":                resourceNsxtDhcpRelayProfile(),
			"nsxt_dhcp_relay_service":                resourceNsxtDhcpRelayService(),
			"nsxt_dhcp_server_profile":               resourceNsxtDhcpServerProfile(),
			"nsxt_logical_dhcp_server":               resourceNsxtLogicalDhcpServer(),
			"nsxt_logical_switch":                    resourceNsxtLogicalSwitch(),
			"nsxt_logical_dhcp_port":                 resourceNsxtLogicalDhcpPort(),
			"nsxt_logical_port":                      resourceNsxtLogicalPort(),
			"nsxt_logical_tier0_router":              resourceNsxtLogicalTier0Router(),
			"nsxt_logical_tier1_router":              resourceNsxtLogicalTier1Router(),
			"nsxt_logical_router_downlink_port":      resourceNsxtLogicalRouterDownLinkPort(),
			"nsxt_logical_router_link_port_on_tier0": resourceNsxtLogicalRouterLinkPortOnTier0(),
			"nsxt_logical_router_link_port_on_tier1": resourceNsxtLogicalRouterLinkPortOnTier1(),
			"nsxt_l4_port_set_ns_service":            resourceNsxtL4PortSetNsService(),
			"nsxt_algorithm_type_ns_service":         resourceNsxtAlgorithmTypeNsService(),
			"nsxt_icmp_type_ns_service":              resourceNsxtIcmpTypeNsService(),
			"nsxt_igmp_type_ns_service":              resourceNsxtIgmpTypeNsService(),
			"nsxt_ether_type_ns_service":             resourceNsxtEtherTypeNsService(),
			"nsxt_ip_protocol_ns_service":            resourceNsxtIPProtocolNsService(),
			"nsxt_ns_group":                          resourceNsxtNsGroup(),
			"nsxt_firewall_section":                  resourceNsxtFirewallSection(),
			"nsxt_nat_rule":                          resourceNsxtNatRule(),
			"nsxt_ip_block":                          resourceNsxtIPBlock(),
			"nsxt_ip_block_subnet":                   resourceNsxtIPBlockSubnet(),
			"nsxt_ip_pool":                           resourceNsxtIPPool(),
			"nsxt_ip_set":                            resourceNsxtIPSet(),
			"nsxt_static_route":                      resourceNsxtStaticRoute(),
			"nsxt_vm_tags":                           resourceNsxtVMTags(),
			"nsxt_lb_icmp_monitor":                   resourceNsxtLbIcmpMonitor(),
			"nsxt_lb_tcp_monitor":                    resourceNsxtLbTCPMonitor(),
			"nsxt_lb_udp_monitor":                    resourceNsxtLbUDPMonitor(),
			"nsxt_lb_http_monitor":                   resourceNsxtLbHTTPMonitor(),
			"nsxt_lb_https_monitor":                  resourceNsxtLbHTTPSMonitor(),
			"nsxt_lb_passive_monitor":                resourceNsxtLbPassiveMonitor(),
			"nsxt_lb_pool":                           resourceNsxtLbPool(),
<<<<<<< HEAD
			"nsxt_lb_http_request_rewrite_rule":      resourceNsxtLbHTTPRequestRewriteRule(),
=======
			"nsxt_lb_cookie_persistence_profile":     resourceNsxtLbCookiePersistenceProfile(),
			"nsxt_lb_client_ssl_profile":             resourceNsxtLbClientSslProfile(),
			"nsxt_lb_server_ssl_profile":             resourceNsxtLbServerSslProfile(),
>>>>>>> f1ea47cb
		},

		ConfigureFunc: providerConfigure,
	}
}

func providerConnectivityCheck(nsxClient *nsxt.APIClient) error {
	// Connectivity check - get a random object to check connectivity and credentials
	// TODO(asarfaty): Use a list command which returns the full body, when the go vendor has one.
	_, httpResponse, err := nsxClient.ServicesApi.ReadLoadBalancerPool(nsxClient.Context, "Dummy")
	if err != nil {
		if httpResponse == nil || (httpResponse.StatusCode == 401 || httpResponse.StatusCode == 403) {
			return fmt.Errorf("NSXT provider connectivity check failed: %s", err)
		}
	}
	return nil
}

func providerConfigure(d *schema.ResourceData) (interface{}, error) {
	clientAuthCertFile := d.Get("client_auth_cert_file").(string)
	clientAuthKeyFile := d.Get("client_auth_key_file").(string)

	needCreds := true
	if len(clientAuthCertFile) > 0 && len(clientAuthKeyFile) > 0 {
		needCreds = false
	}

	insecure := d.Get("allow_unverified_ssl").(bool)
	username := d.Get("username").(string)
	password := d.Get("password").(string)

	if needCreds {
		if username == "" {
			return nil, fmt.Errorf("username must be provided")
		}

		if password == "" {
			return nil, fmt.Errorf("password must be provided")
		}
	}

	host := d.Get("host").(string)

	if host == "" {
		return nil, fmt.Errorf("host must be provided")
	}

	caFile := d.Get("ca_file").(string)

	maxRetries := d.Get("max_retries").(int)
	retryMinDelay := d.Get("retry_min_delay").(int)
	retryMaxDelay := d.Get("retry_max_delay").(int)

	statuses := d.Get("retry_on_status_codes").([]interface{})
	if len(statuses) == 0 {
		// Set to the defaults if empty
		for _, val := range defaultRetryOnStatusCodes {
			statuses = append(statuses, val)
		}
	}
	retryStatuses := make([]int, 0, len(statuses))
	for _, s := range statuses {
		retryStatuses = append(retryStatuses, s.(int))
	}

	retriesConfig := nsxt.ClientRetriesConfiguration{
		MaxRetries:      maxRetries,
		RetryMinDelay:   retryMinDelay,
		RetryMaxDelay:   retryMaxDelay,
		RetryOnStatuses: retryStatuses,
	}

	cfg := nsxt.Configuration{
		BasePath:             "/api/v1",
		Host:                 host,
		Scheme:               "https",
		UserAgent:            "terraform-provider-nsxt/1.0",
		UserName:             username,
		Password:             password,
		ClientAuthCertFile:   clientAuthCertFile,
		ClientAuthKeyFile:    clientAuthKeyFile,
		CAFile:               caFile,
		Insecure:             insecure,
		RetriesConfiguration: retriesConfig,
	}

	nsxClient, err := nsxt.NewAPIClient(&cfg)
	if err != nil {
		return nil, err
	}
	// Check provider connectivity
	err = providerConnectivityCheck(nsxClient)
	if err != nil {
		return nil, err
	}

	return nsxClient, nil
}<|MERGE_RESOLUTION|>--- conflicted
+++ resolved
@@ -126,13 +126,10 @@
 			"nsxt_lb_https_monitor":                  resourceNsxtLbHTTPSMonitor(),
 			"nsxt_lb_passive_monitor":                resourceNsxtLbPassiveMonitor(),
 			"nsxt_lb_pool":                           resourceNsxtLbPool(),
-<<<<<<< HEAD
 			"nsxt_lb_http_request_rewrite_rule":      resourceNsxtLbHTTPRequestRewriteRule(),
-=======
 			"nsxt_lb_cookie_persistence_profile":     resourceNsxtLbCookiePersistenceProfile(),
 			"nsxt_lb_client_ssl_profile":             resourceNsxtLbClientSslProfile(),
 			"nsxt_lb_server_ssl_profile":             resourceNsxtLbServerSslProfile(),
->>>>>>> f1ea47cb
 		},
 
 		ConfigureFunc: providerConfigure,
