/* Copyright © 2017 VMware, Inc. All Rights Reserved.
   SPDX-License-Identifier: MPL-2.0 */

package nsxt

import (
	"fmt"
	"github.com/hashicorp/terraform/helper/resource"
	"github.com/hashicorp/terraform/terraform"
	"github.com/vmware/go-vmware-nsxt"
	"net/http"
	"testing"
)

func TestAccResourceNsxtLogicalRouterDownlinkPort_basic(t *testing.T) {
	portName := fmt.Sprintf("test-nsx-logical-router-downlink-port")
	updatePortName := fmt.Sprintf("%s-update", portName)
	testResourceName := "nsxt_logical_router_downlink_port.test"
	transportZoneName := getOverlayTransportZoneName()
	edgeClusterName := getEdgeClusterName()

	resource.Test(t, resource.TestCase{
		PreCheck:  func() { testAccPreCheck(t) },
		Providers: testAccProviders,
		CheckDestroy: func(state *terraform.State) error {
			return testAccNSXLogicalRouterDownlinkPortCheckDestroy(state, portName)
		},
		Steps: []resource.TestStep{
			{
				Config: testAccNSXLogicalRouterDownlinkPortCreateTemplate(portName, transportZoneName, edgeClusterName),
				Check: resource.ComposeTestCheckFunc(
					testAccNSXLogicalRouterDownlinkPortExists(portName, testResourceName),
					resource.TestCheckResourceAttr(testResourceName, "display_name", portName),
					resource.TestCheckResourceAttr(testResourceName, "description", "Acceptance Test"),
					resource.TestCheckResourceAttrSet(testResourceName, "linked_logical_switch_port_id"),
					resource.TestCheckResourceAttrSet(testResourceName, "logical_router_id"),
					resource.TestCheckResourceAttr(testResourceName, "tag.#", "1"),
					resource.TestCheckResourceAttr(testResourceName, "ip_address", "8.0.0.1/24"),
				),
			},
			{
				Config: testAccNSXLogicalRouterDownlinkPortUpdateTemplate(updatePortName, transportZoneName, edgeClusterName),
				Check: resource.ComposeTestCheckFunc(
					testAccNSXLogicalRouterDownlinkPortExists(updatePortName, testResourceName),
					resource.TestCheckResourceAttr(testResourceName, "display_name", updatePortName),
					resource.TestCheckResourceAttr(testResourceName, "description", "Acceptance Test Update"),
					resource.TestCheckResourceAttrSet(testResourceName, "linked_logical_switch_port_id"),
					resource.TestCheckResourceAttrSet(testResourceName, "logical_router_id"),
					resource.TestCheckResourceAttr(testResourceName, "tag.#", "2"),
					resource.TestCheckResourceAttr(testResourceName, "ip_address", "8.0.0.1/24"),
				),
			},
		},
	})
}

func TestAccResourceNsxtLogicalRouterDownlinkPort_withRelay(t *testing.T) {
	portName := fmt.Sprintf("test-nsx-logical-router-downlink-port")
	updatePortName := fmt.Sprintf("%s-update", portName)
	testResourceName := "nsxt_logical_router_downlink_port.test"
	transportZoneName := getOverlayTransportZoneName()
	edgeClusterName := getEdgeClusterName()

	resource.Test(t, resource.TestCase{
		PreCheck:  func() { testAccPreCheck(t) },
		Providers: testAccProviders,
		CheckDestroy: func(state *terraform.State) error {
			return testAccNSXLogicalRouterDownlinkPortCheckDestroy(state, portName)
		},
		Steps: []resource.TestStep{
			{
				Config: testAccNSXLogicalRouterDownlinkPortCreateWithRelayTemplate(portName, transportZoneName, edgeClusterName),
				Check: resource.ComposeTestCheckFunc(
					testAccNSXLogicalRouterDownlinkPortExists(portName, testResourceName),
					resource.TestCheckResourceAttr(testResourceName, "display_name", portName),
					resource.TestCheckResourceAttr(testResourceName, "description", "Acceptance Test"),
					resource.TestCheckResourceAttrSet(testResourceName, "linked_logical_switch_port_id"),
					resource.TestCheckResourceAttrSet(testResourceName, "logical_router_id"),
					resource.TestCheckResourceAttr(testResourceName, "tag.#", "1"),
					resource.TestCheckResourceAttr(testResourceName, "service_binding.#", "1"),
					resource.TestCheckResourceAttr(testResourceName, "service_binding.0.target_type", "LogicalService"),
					resource.TestCheckResourceAttr(testResourceName, "service_binding.0.target_display_name", "srv"),
				),
			},
			{
				Config: testAccNSXLogicalRouterDownlinkPortUpdateWithRelayTemplate(updatePortName, transportZoneName, edgeClusterName),
				Check: resource.ComposeTestCheckFunc(
					testAccNSXLogicalRouterDownlinkPortExists(updatePortName, testResourceName),
					resource.TestCheckResourceAttr(testResourceName, "display_name", updatePortName),
					resource.TestCheckResourceAttr(testResourceName, "description", "Acceptance Test Update"),
					resource.TestCheckResourceAttrSet(testResourceName, "linked_logical_switch_port_id"),
					resource.TestCheckResourceAttrSet(testResourceName, "logical_router_id"),
					resource.TestCheckResourceAttr(testResourceName, "tag.#", "2"),
					resource.TestCheckResourceAttr(testResourceName, "service_binding.#", "1"),
					resource.TestCheckResourceAttr(testResourceName, "service_binding.0.target_type", "LogicalService"),
					resource.TestCheckResourceAttr(testResourceName, "service_binding.0.target_display_name", "srv"),
				),
			},
		},
	})
}

func TestAccResourceNsxtLogicalRouterDownlinkPort_importBasic(t *testing.T) {
	portName := fmt.Sprintf("test-nsx-logical-router-downlink-port")
	testResourceName := "nsxt_logical_router_downlink_port.test"
	transportZoneName := getOverlayTransportZoneName()
	edgeClusterName := getEdgeClusterName()

	resource.Test(t, resource.TestCase{
		PreCheck:  func() { testAccPreCheck(t) },
		Providers: testAccProviders,
		CheckDestroy: func(state *terraform.State) error {
			return testAccNSXLogicalRouterDownlinkPortCheckDestroy(state, portName)
		},
		Steps: []resource.TestStep{
			{
				Config: testAccNSXLogicalRouterDownlinkPortCreateTemplate(portName, transportZoneName, edgeClusterName),
			},
			{
				ResourceName:      testResourceName,
				ImportState:       true,
				ImportStateVerify: true,
			},
		},
	})
}

func testAccNSXLogicalRouterDownlinkPortExists(displayName string, resourceName string) resource.TestCheckFunc {
	return func(state *terraform.State) error {

		nsxClient := testAccProvider.Meta().(*nsxt.APIClient)

		rs, ok := state.RootModule().Resources[resourceName]
		if !ok {
			return fmt.Errorf("NSX logical port resource %s not found in resources", resourceName)
		}

		resourceID := rs.Primary.ID
		if resourceID == "" {
			return fmt.Errorf("NSX logical port resource ID not set in resources ")
		}

		logicalPort, responseCode, err := nsxClient.LogicalRoutingAndServicesApi.ReadLogicalRouterDownLinkPort(nsxClient.Context, resourceID)
		if err != nil {
			return fmt.Errorf("Error while retrieving logical port ID %s. Error: %v", resourceID, err)
		}

		if responseCode.StatusCode != http.StatusOK {
			return fmt.Errorf("Error while checking if logical port %s exists. HTTP return code was %d", resourceID, responseCode.StatusCode)
		}

		if displayName == logicalPort.DisplayName {
			return nil
		}
		return fmt.Errorf("NSX logical port %s wasn't found", displayName)
	}
}

func testAccNSXLogicalRouterDownlinkPortCheckDestroy(state *terraform.State, displayName string) error {
	nsxClient := testAccProvider.Meta().(*nsxt.APIClient)
	for _, rs := range state.RootModule().Resources {

		if rs.Type != "nsxt_logical_router_downlink_port" {
			continue
		}

		resourceID := rs.Primary.Attributes["id"]
		logicalPort, responseCode, err := nsxClient.LogicalRoutingAndServicesApi.ReadLogicalRouterDownLinkPort(nsxClient.Context, resourceID)
		if err != nil {
			if responseCode.StatusCode != http.StatusOK {
				return nil
			}
			return fmt.Errorf("Error while retrieving logical port ID %s. Error: %v", resourceID, err)
		}

		if displayName == logicalPort.DisplayName {
			return fmt.Errorf("NSX logical port %s still exists", displayName)
		}
	}
	return nil
}

func testAccNSXLogicalRouterDownlinkPortPreConditionTemplate(transportZoneName string, edgeClusterName string) string {
	return fmt.Sprintf(`
<<<<<<< HEAD
data "nsxt_transport_zone" "tz1" {
  display_name = "%s"
}

resource "nsxt_logical_switch" "ls1" {
  display_name     = "test-nsx-downlink-switch"
  admin_state      = "UP"
  replication_mode = "MTEP"
  vlan             = "0"
  transport_zone_id = "${data.nsxt_transport_zone.tz1.id}"
}

resource "nsxt_logical_port" "port1" {
  display_name      = "LP"
  admin_state       = "UP"
  description       = "Acceptance Test"
  logical_switch_id = "${nsxt_logical_switch.ls1.id}"
}

data "nsxt_edge_cluster" "ec" {
=======
data "nsxt_transport_zone" "TZ1" {
  display_name = "%s"
}

resource "nsxt_logical_switch" "LS1" {
  display_name     = "downlink_test_switch"
  admin_state      = "UP"
  replication_mode = "MTEP"
  vlan             = "0"
  transport_zone_id = "${data.nsxt_transport_zone.TZ1.id}"
}

resource "nsxt_logical_port" "PORT1" {
  display_name      = "LP"
  admin_state       = "UP"
  description       = "Acceptance Test"
  logical_switch_id = "${nsxt_logical_switch.LS1.id}"
}

data "nsxt_edge_cluster" "EC" {
>>>>>>> d334171cd4507ad23fa0784a9c39598e919b5974
  display_name = "%s"
}

resource "nsxt_logical_tier1_router" "rtr1" {
  display_name    = "downlink_test_router"
<<<<<<< HEAD
  edge_cluster_id = "${data.nsxt_edge_cluster.ec.id}"
=======
  edge_cluster_id = "${data.nsxt_edge_cluster.EC.id}"
>>>>>>> d334171cd4507ad23fa0784a9c39598e919b5974
}`, transportZoneName, edgeClusterName)
}

func testAccNSXLogicalRouterDownlinkPortRelayTemplate() string {
	return fmt.Sprintf(`
<<<<<<< HEAD
resource "nsxt_dhcp_relay_profile" "drp1" {
=======
resource "nsxt_dhcp_relay_profile" "DRP1" {
>>>>>>> d334171cd4507ad23fa0784a9c39598e919b5974
  display_name     = "prf"
  server_addresses = ["1.1.1.1"]
}

resource "nsxt_dhcp_relay_service" "drs1" {
	display_name = "srv"
	description = "Acceptance Test"
	dhcp_relay_profile_id = "${nsxt_dhcp_relay_profile.drp1.id}"
}`)
}

func testAccNSXLogicalRouterDownlinkPortCreateTemplate(portName string, transportZoneName string, edgeClusterName string) string {
	return testAccNSXLogicalRouterDownlinkPortPreConditionTemplate(transportZoneName, edgeClusterName) + fmt.Sprintf(`
resource "nsxt_logical_router_downlink_port" "test" {
  display_name                  = "%s"
  description                   = "Acceptance Test"
<<<<<<< HEAD
  linked_logical_switch_port_id = "${nsxt_logical_port.port1.id}"
=======
  linked_logical_switch_port_id = "${nsxt_logical_port.PORT1.id}"
>>>>>>> d334171cd4507ad23fa0784a9c39598e919b5974
  logical_router_id             = "${nsxt_logical_tier1_router.rtr1.id}"
  ip_address                    = "8.0.0.1/24"

  tag {
    scope = "scope1"
    tag   = "tag1"
  }
}`, portName)
}

func testAccNSXLogicalRouterDownlinkPortUpdateTemplate(portUpdatedName string, transportZoneName string, edgeClusterName string) string {
	return testAccNSXLogicalRouterDownlinkPortPreConditionTemplate(transportZoneName, edgeClusterName) + fmt.Sprintf(`
resource "nsxt_logical_router_downlink_port" "test" {
  display_name                  = "%s"
  description                   = "Acceptance Test Update"
<<<<<<< HEAD
  linked_logical_switch_port_id = "${nsxt_logical_port.port1.id}"
=======
  linked_logical_switch_port_id = "${nsxt_logical_port.PORT1.id}"
>>>>>>> d334171cd4507ad23fa0784a9c39598e919b5974
  logical_router_id             = "${nsxt_logical_tier1_router.rtr1.id}"
  ip_address                    = "8.0.0.1/24"

  tag {
    scope = "scope1"
    tag   = "tag1"
  }

  tag {
    scope = "scope2"
    tag   = "tag2"
  }
}`, portUpdatedName)
}

func testAccNSXLogicalRouterDownlinkPortCreateWithRelayTemplate(portName string, transportZoneName string, edgeClusterName string) string {
	return testAccNSXLogicalRouterDownlinkPortPreConditionTemplate(transportZoneName, edgeClusterName) +
		testAccNSXLogicalRouterDownlinkPortRelayTemplate() +
		fmt.Sprintf(`
resource "nsxt_logical_router_downlink_port" "test" {
  display_name                  = "%s"
  description                   = "Acceptance Test"
<<<<<<< HEAD
  linked_logical_switch_port_id = "${nsxt_logical_port.port1.id}"
=======
  linked_logical_switch_port_id = "${nsxt_logical_port.PORT1.id}"
>>>>>>> d334171cd4507ad23fa0784a9c39598e919b5974
  logical_router_id             = "${nsxt_logical_tier1_router.rtr1.id}"
  ip_address                    = "8.0.0.1/24"

  service_binding {
<<<<<<< HEAD
    target_id   = "${nsxt_dhcp_relay_service.drs1.id}"
=======
    target_id   = "${nsxt_dhcp_relay_service.DRS1.id}"
>>>>>>> d334171cd4507ad23fa0784a9c39598e919b5974
	target_type = "LogicalService"
  }

  tag {
    scope = "scope1"
    tag   = "tag1"
  }
}`, portName)
}

func testAccNSXLogicalRouterDownlinkPortUpdateWithRelayTemplate(portUpdatedName string, transportZoneName string, edgeClusterName string) string {
	return testAccNSXLogicalRouterDownlinkPortPreConditionTemplate(transportZoneName, edgeClusterName) +
		testAccNSXLogicalRouterDownlinkPortRelayTemplate() +
		fmt.Sprintf(`
resource "nsxt_logical_router_downlink_port" "test" {
  display_name                  = "%s"
  description                   = "Acceptance Test Update"
<<<<<<< HEAD
  linked_logical_switch_port_id = "${nsxt_logical_port.port1.id}"
=======
  linked_logical_switch_port_id = "${nsxt_logical_port.PORT1.id}"
>>>>>>> d334171cd4507ad23fa0784a9c39598e919b5974
  logical_router_id             = "${nsxt_logical_tier1_router.rtr1.id}"
  ip_address                    = "8.0.0.1/24"

  service_binding {
<<<<<<< HEAD
    target_id   = "${nsxt_dhcp_relay_service.drs1.id}"
=======
    target_id   = "${nsxt_dhcp_relay_service.DRS1.id}"
>>>>>>> d334171cd4507ad23fa0784a9c39598e919b5974
    target_type = "LogicalService"
  }

  tag {
    scope = "scope1"
    tag   = "tag1"
  }

  tag {
    scope = "scope2"
    tag   = "tag2"
  }
}`, portUpdatedName)
}<|MERGE_RESOLUTION|>--- conflicted
+++ resolved
@@ -182,13 +182,12 @@
 
 func testAccNSXLogicalRouterDownlinkPortPreConditionTemplate(transportZoneName string, edgeClusterName string) string {
 	return fmt.Sprintf(`
-<<<<<<< HEAD
 data "nsxt_transport_zone" "tz1" {
   display_name = "%s"
 }
 
 resource "nsxt_logical_switch" "ls1" {
-  display_name     = "test-nsx-downlink-switch"
+  display_name     = "downlink_test_switch"
   admin_state      = "UP"
   replication_mode = "MTEP"
   vlan             = "0"
@@ -203,48 +202,18 @@
 }
 
 data "nsxt_edge_cluster" "ec" {
-=======
-data "nsxt_transport_zone" "TZ1" {
-  display_name = "%s"
-}
-
-resource "nsxt_logical_switch" "LS1" {
-  display_name     = "downlink_test_switch"
-  admin_state      = "UP"
-  replication_mode = "MTEP"
-  vlan             = "0"
-  transport_zone_id = "${data.nsxt_transport_zone.TZ1.id}"
-}
-
-resource "nsxt_logical_port" "PORT1" {
-  display_name      = "LP"
-  admin_state       = "UP"
-  description       = "Acceptance Test"
-  logical_switch_id = "${nsxt_logical_switch.LS1.id}"
-}
-
-data "nsxt_edge_cluster" "EC" {
->>>>>>> d334171cd4507ad23fa0784a9c39598e919b5974
   display_name = "%s"
 }
 
 resource "nsxt_logical_tier1_router" "rtr1" {
   display_name    = "downlink_test_router"
-<<<<<<< HEAD
   edge_cluster_id = "${data.nsxt_edge_cluster.ec.id}"
-=======
-  edge_cluster_id = "${data.nsxt_edge_cluster.EC.id}"
->>>>>>> d334171cd4507ad23fa0784a9c39598e919b5974
 }`, transportZoneName, edgeClusterName)
 }
 
 func testAccNSXLogicalRouterDownlinkPortRelayTemplate() string {
 	return fmt.Sprintf(`
-<<<<<<< HEAD
 resource "nsxt_dhcp_relay_profile" "drp1" {
-=======
-resource "nsxt_dhcp_relay_profile" "DRP1" {
->>>>>>> d334171cd4507ad23fa0784a9c39598e919b5974
   display_name     = "prf"
   server_addresses = ["1.1.1.1"]
 }
@@ -261,11 +230,7 @@
 resource "nsxt_logical_router_downlink_port" "test" {
   display_name                  = "%s"
   description                   = "Acceptance Test"
-<<<<<<< HEAD
   linked_logical_switch_port_id = "${nsxt_logical_port.port1.id}"
-=======
-  linked_logical_switch_port_id = "${nsxt_logical_port.PORT1.id}"
->>>>>>> d334171cd4507ad23fa0784a9c39598e919b5974
   logical_router_id             = "${nsxt_logical_tier1_router.rtr1.id}"
   ip_address                    = "8.0.0.1/24"
 
@@ -281,11 +246,7 @@
 resource "nsxt_logical_router_downlink_port" "test" {
   display_name                  = "%s"
   description                   = "Acceptance Test Update"
-<<<<<<< HEAD
   linked_logical_switch_port_id = "${nsxt_logical_port.port1.id}"
-=======
-  linked_logical_switch_port_id = "${nsxt_logical_port.PORT1.id}"
->>>>>>> d334171cd4507ad23fa0784a9c39598e919b5974
   logical_router_id             = "${nsxt_logical_tier1_router.rtr1.id}"
   ip_address                    = "8.0.0.1/24"
 
@@ -308,20 +269,12 @@
 resource "nsxt_logical_router_downlink_port" "test" {
   display_name                  = "%s"
   description                   = "Acceptance Test"
-<<<<<<< HEAD
   linked_logical_switch_port_id = "${nsxt_logical_port.port1.id}"
-=======
-  linked_logical_switch_port_id = "${nsxt_logical_port.PORT1.id}"
->>>>>>> d334171cd4507ad23fa0784a9c39598e919b5974
   logical_router_id             = "${nsxt_logical_tier1_router.rtr1.id}"
   ip_address                    = "8.0.0.1/24"
 
   service_binding {
-<<<<<<< HEAD
     target_id   = "${nsxt_dhcp_relay_service.drs1.id}"
-=======
-    target_id   = "${nsxt_dhcp_relay_service.DRS1.id}"
->>>>>>> d334171cd4507ad23fa0784a9c39598e919b5974
 	target_type = "LogicalService"
   }
 
@@ -339,20 +292,12 @@
 resource "nsxt_logical_router_downlink_port" "test" {
   display_name                  = "%s"
   description                   = "Acceptance Test Update"
-<<<<<<< HEAD
   linked_logical_switch_port_id = "${nsxt_logical_port.port1.id}"
-=======
-  linked_logical_switch_port_id = "${nsxt_logical_port.PORT1.id}"
->>>>>>> d334171cd4507ad23fa0784a9c39598e919b5974
   logical_router_id             = "${nsxt_logical_tier1_router.rtr1.id}"
   ip_address                    = "8.0.0.1/24"
 
   service_binding {
-<<<<<<< HEAD
     target_id   = "${nsxt_dhcp_relay_service.drs1.id}"
-=======
-    target_id   = "${nsxt_dhcp_relay_service.DRS1.id}"
->>>>>>> d334171cd4507ad23fa0784a9c39598e919b5974
     target_type = "LogicalService"
   }
 
