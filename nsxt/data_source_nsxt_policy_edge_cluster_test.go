/* Copyright © 2019 VMware, Inc. All Rights Reserved.
   SPDX-License-Identifier: MPL-2.0 */

package nsxt

import (
	"fmt"
	"github.com/hashicorp/terraform-plugin-sdk/helper/resource"
	"testing"
)

func TestAccDataSourceNsxtPolicyEdgeCluster_basic(t *testing.T) {
	edgeClusterName := getEdgeClusterName()
	testResourceName := "data.nsxt_policy_edge_cluster.test"

	resource.Test(t, resource.TestCase{
<<<<<<< HEAD
		PreCheck:  func() { testAccSkipIfIsGlobalManager(t); testAccPreCheck(t) },
=======
		PreCheck: func() {
			testAccPreCheck(t)
			testAccNSXGlobalManagerSitePrecheck(t)
		},
>>>>>>> e0e18019
		Providers: testAccProviders,
		Steps: []resource.TestStep{
			{
				Config: testAccNsxtPolicyEdgeClusterReadTemplate(edgeClusterName),
				Check: resource.ComposeTestCheckFunc(
					resource.TestCheckResourceAttr(testResourceName, "display_name", edgeClusterName),
					resource.TestCheckResourceAttrSet(testResourceName, "path"),
				),
			},
			{
				Config: testAccNsxtPolicyNoEdgeClusterTemplate(),
			},
		},
	})
}

func testAccNsxtPolicyEdgeClusterReadTemplate(name string) string {
	if testAccIsGlobalManager() {
		return testAccNsxtGlobalPolicyEdgeClusterReadTemplate(name)
	}
	return fmt.Sprintf(`
data "nsxt_policy_edge_cluster" "test" {
  display_name = "%s"
}`, name)
}

func testAccNsxtGlobalPolicyEdgeClusterReadTemplate(name string) string {
	return fmt.Sprintf(`
data "nsxt_policy_site" "test" {
  display_name = "%s"
}

data "nsxt_policy_edge_cluster" "test" {
  display_name = "%s"
  site_path = data.nsxt_policy_site.test.path
}`, getTestSiteName(), name)
}

func testAccNsxtPolicyNoEdgeClusterTemplate() string {
	return fmt.Sprintf(` `)
}<|MERGE_RESOLUTION|>--- conflicted
+++ resolved
@@ -14,14 +14,10 @@
 	testResourceName := "data.nsxt_policy_edge_cluster.test"
 
 	resource.Test(t, resource.TestCase{
-<<<<<<< HEAD
-		PreCheck:  func() { testAccSkipIfIsGlobalManager(t); testAccPreCheck(t) },
-=======
 		PreCheck: func() {
 			testAccPreCheck(t)
 			testAccNSXGlobalManagerSitePrecheck(t)
 		},
->>>>>>> e0e18019
 		Providers: testAccProviders,
 		Steps: []resource.TestStep{
 			{
