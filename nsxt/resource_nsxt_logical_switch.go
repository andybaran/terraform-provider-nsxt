/* Copyright © 2017 VMware, Inc. All Rights Reserved.
   SPDX-License-Identifier: MPL-2.0 */

package nsxt

import (
	"fmt"
	"github.com/hashicorp/terraform/helper/resource"
	"github.com/hashicorp/terraform/helper/schema"
	"github.com/hashicorp/terraform/helper/validation"
	api "github.com/vmware/go-vmware-nsxt"
	"github.com/vmware/go-vmware-nsxt/manager"
	"log"
	"net/http"
	"time"
)

var logicalSwitchReplicationModeValues = []string{"MTEP", "SOURCE", ""}

// formatVirtualMachinePostCloneRollbackError defines the verbose error when
// rollback fails on a post-clone virtual machine operation.
const formatLogicalSwitchRollbackError = `
WARNING:
There was an error during the creation of logical switch %s:
%s
Additionally, there was an error deleting the logical switch during rollback:
%s
<<<<<<< HEAD
The logical switch may still exist in the NSX. If it does, please manually delete it
and try again.
=======
The logical switch may still exist in Terraform state. If it does, the
resource will need to be tainted before trying again. For more information on
how to do this, see the following page:
https://www.terraform.io/docs/commands/taint.html
If the logical switch does not exist in state, manually delete it to try again.
>>>>>>> 6191c58c
`

// TODO: consider splitting this resource to overlay_ls and vlan_ls
func resourceNsxtLogicalSwitch() *schema.Resource {
	return &schema.Resource{
		Create: resourceNsxtLogicalSwitchCreate,
		Read:   resourceNsxtLogicalSwitchRead,
		Update: resourceNsxtLogicalSwitchUpdate,
		Delete: resourceNsxtLogicalSwitchDelete,
		Importer: &schema.ResourceImporter{
			State: schema.ImportStatePassthrough,
		},

		Schema: map[string]*schema.Schema{
			"revision": getRevisionSchema(),
			"description": &schema.Schema{
				Type:        schema.TypeString,
				Description: "Description of this resource",
				Optional:    true,
			},
			"display_name": &schema.Schema{
				Type:        schema.TypeString,
				Description: "The display name of this resource. Defaults to ID if not set",
				Optional:    true,
				Computed:    true,
			},
			"tag":             getTagsSchema(),
			"address_binding": getAddressBindingsSchema(),
			"admin_state":     getAdminStateSchema(),
			"ip_pool_id": &schema.Schema{
				Type:        schema.TypeString,
				Description: "IP pool id that associated with a LogicalSwitch",
				Optional:    true,
			},
			"mac_pool_id": &schema.Schema{
				Type:        schema.TypeString,
				Description: "Mac pool id that associated with a LogicalSwitch",
				Optional:    true,
			},
			"replication_mode": &schema.Schema{
				Type:         schema.TypeString,
				Description:  "Replication mode of the Logical Switch",
				Optional:     true,
				Default:      "MTEP",
				ValidateFunc: validation.StringInSlice(logicalSwitchReplicationModeValues, false),
			},
			"switching_profile_id": getSwitchingProfileIdsSchema(),
			"transport_zone_id": &schema.Schema{
				Type:        schema.TypeString,
				Description: "Id of the TransportZone to which this LogicalSwitch is associated",
				Required:    true,
				ForceNew:    true,
			},
			"vlan": &schema.Schema{
				Type:     schema.TypeInt,
				Optional: true,
			},
			"vni": &schema.Schema{
				Type:        schema.TypeInt,
				Description: "VNI for this LogicalSwitch",
				Optional:    true,
				Computed:    true,
			},
		},
	}
}

func resourceNsxtLogicalSwitchCreate(d *schema.ResourceData, m interface{}) error {
	nsxClient := m.(*api.APIClient)
	description := d.Get("description").(string)
	displayName := d.Get("display_name").(string)
	tags := getTagsFromSchema(d)
	addressBindings := getAddressBindingsFromSchema(d)
	adminState := d.Get("admin_state").(string)
	ipPoolID := d.Get("ip_pool_id").(string)
	macPoolID := d.Get("mac_pool_id").(string)
	replicationMode := d.Get("replication_mode").(string)
	switchingProfileID := getSwitchingProfileIdsFromSchema(d)
	transportZoneID := d.Get("transport_zone_id").(string)
	vlan := int64(d.Get("vlan").(int))
	vni := int32(d.Get("vni").(int))

	logicalSwitch := manager.LogicalSwitch{
		Description:         description,
		DisplayName:         displayName,
		Tags:                tags,
		AddressBindings:     addressBindings,
		AdminState:          adminState,
		IpPoolId:            ipPoolID,
		MacPoolId:           macPoolID,
		ReplicationMode:     replicationMode,
		SwitchingProfileIds: switchingProfileID,
		TransportZoneId:     transportZoneID,
		Vlan:                vlan,
		Vni:                 vni,
	}

	logicalSwitch, resp, err := nsxClient.LogicalSwitchingApi.CreateLogicalSwitch(nsxClient.Context, logicalSwitch)

	if err != nil {
		return fmt.Errorf("Error during LogicalSwitch create: %v", err)
	}

	if resp.StatusCode != http.StatusCreated {
		return fmt.Errorf("Unexpected status returned during LogicalSwitch create: %v", resp.StatusCode)
	}

	// verifying switch realization on hypervisor
	stateConf := &resource.StateChangeConf{
		Pending: []string{"in_progress", "pending", "partial_success"},
		Target:  []string{"success"},
		Refresh: func() (interface{}, string, error) {
			state, resp, err := nsxClient.LogicalSwitchingApi.GetLogicalSwitchState(nsxClient.Context, logicalSwitch.Id)
			if err != nil {
				return nil, "", fmt.Errorf("Error while querying realization state: %v", err)
			}

			if resp.StatusCode != http.StatusOK {
				return nil, "", fmt.Errorf("Unexpected return status %d", resp.StatusCode)
			}

			if state.FailureCode != 0 {
				return nil, "", fmt.Errorf("Error in switch realization: %s", state.FailureMessage)
			}

			log.Printf("[DEBUG] Realization state: %s", state.State)
			return logicalSwitch, state.State, nil
		},
		Timeout:    d.Timeout(schema.TimeoutCreate),
		MinTimeout: 1 * time.Second,
		Delay:      1 * time.Second,
	}
	_, err = stateConf.WaitForState()
	if err != nil {
		// Realization failed - rollback & delete the switch
		log.Printf("[ERROR] Rollback switch %s creation due to unrealized state", logicalSwitch.Id)
		localVarOptionals := make(map[string]interface{})
		_, derr := nsxClient.LogicalSwitchingApi.DeleteLogicalSwitch(nsxClient.Context, logicalSwitch.Id, localVarOptionals)
		if derr != nil {
			// rollback failed
			return fm.Errorf(formatLogicalSwitchRollbackError, logicalSwitch.Id, err, derr)
		}
		return err
	}

	d.SetId(logicalSwitch.Id)

	return resourceNsxtLogicalSwitchRead(d, m)
}

func resourceNsxtLogicalSwitchRead(d *schema.ResourceData, m interface{}) error {
	nsxClient := m.(*api.APIClient)
	id := d.Id()
	if id == "" {
		return fmt.Errorf("Error obtaining logical switch id")
	}

	logicalSwitch, resp, err := nsxClient.LogicalSwitchingApi.GetLogicalSwitch(nsxClient.Context, id)
	if resp.StatusCode == http.StatusNotFound {
		log.Printf("[DEBUG] LogicalSwitch %s not found", id)
		d.SetId("")
		return nil
	}
	if err != nil {
		return fmt.Errorf("Error during LogicalSwitch read: %v", err)
	}

	d.Set("revision", logicalSwitch.Revision)
	d.Set("description", logicalSwitch.Description)
	d.Set("display_name", logicalSwitch.DisplayName)
	setTagsInSchema(d, logicalSwitch.Tags)
	setAddressBindingsInSchema(d, logicalSwitch.AddressBindings)
	d.Set("admin_state", logicalSwitch.AdminState)
	d.Set("ip_pool_id", logicalSwitch.IpPoolId)
	d.Set("mac_pool_id", logicalSwitch.MacPoolId)
	d.Set("replication_mode", logicalSwitch.ReplicationMode)
	setSwitchingProfileIdsInSchema(d, nsxClient, logicalSwitch.SwitchingProfileIds)
	d.Set("transport_zone_id", logicalSwitch.TransportZoneId)
	d.Set("vlan", logicalSwitch.Vlan)
	d.Set("vni", logicalSwitch.Vni)

	return nil
}

func resourceNsxtLogicalSwitchUpdate(d *schema.ResourceData, m interface{}) error {
	nsxClient := m.(*api.APIClient)
	id := d.Id()
	if id == "" {
		return fmt.Errorf("Error obtaining logical switch id")
	}

	description := d.Get("description").(string)
	displayName := d.Get("display_name").(string)
	tags := getTagsFromSchema(d)
	addressBindings := getAddressBindingsFromSchema(d)
	adminState := d.Get("admin_state").(string)
	ipPoolID := d.Get("ip_pool_id").(string)
	macPoolID := d.Get("mac_pool_id").(string)
	replicationMode := d.Get("replication_mode").(string)
	switchingProfileID := getSwitchingProfileIdsFromSchema(d)
	transportZoneID := d.Get("transport_zone_id").(string)
	vlan := int64(d.Get("vlan").(int))
	vni := int32(d.Get("vni").(int))
	revision := int64(d.Get("revision").(int))
	logicalSwitch := manager.LogicalSwitch{
		Description:         description,
		DisplayName:         displayName,
		Tags:                tags,
		AddressBindings:     addressBindings,
		AdminState:          adminState,
		IpPoolId:            ipPoolID,
		MacPoolId:           macPoolID,
		ReplicationMode:     replicationMode,
		SwitchingProfileIds: switchingProfileID,
		TransportZoneId:     transportZoneID,
		Vlan:                vlan,
		Vni:                 vni,
		Revision:            revision,
	}

	logicalSwitch, resp, err := nsxClient.LogicalSwitchingApi.UpdateLogicalSwitch(nsxClient.Context, id, logicalSwitch)
	if err != nil || resp.StatusCode == http.StatusNotFound {
		return fmt.Errorf("Error during LogicalSwitch update: %v", err)
	}

	return resourceNsxtLogicalSwitchRead(d, m)
}

func resourceNsxtLogicalSwitchDelete(d *schema.ResourceData, m interface{}) error {
	nsxClient := m.(*api.APIClient)
	id := d.Id()
	if id == "" {
		return fmt.Errorf("Error obtaining logical switch id")
	}

	localVarOptionals := make(map[string]interface{})
	resp, err := nsxClient.LogicalSwitchingApi.DeleteLogicalSwitch(nsxClient.Context, id, localVarOptionals)
	if err != nil {
		return fmt.Errorf("Error during LogicalSwitch delete: %v", err)
	}

	if resp.StatusCode == http.StatusNotFound {
		log.Printf("[DEBUG] LogicalSwitch %s not found", id)
		d.SetId("")
	}
	return nil
}<|MERGE_RESOLUTION|>--- conflicted
+++ resolved
@@ -17,24 +17,16 @@
 
 var logicalSwitchReplicationModeValues = []string{"MTEP", "SOURCE", ""}
 
-// formatVirtualMachinePostCloneRollbackError defines the verbose error when
-// rollback fails on a post-clone virtual machine operation.
+// formatLogicalSwitchRollbackError defines the verbose error when
+// rollback fails on a logical switch creation.
 const formatLogicalSwitchRollbackError = `
 WARNING:
 There was an error during the creation of logical switch %s:
 %s
 Additionally, there was an error deleting the logical switch during rollback:
 %s
-<<<<<<< HEAD
 The logical switch may still exist in the NSX. If it does, please manually delete it
 and try again.
-=======
-The logical switch may still exist in Terraform state. If it does, the
-resource will need to be tainted before trying again. For more information on
-how to do this, see the following page:
-https://www.terraform.io/docs/commands/taint.html
-If the logical switch does not exist in state, manually delete it to try again.
->>>>>>> 6191c58c
 `
 
 // TODO: consider splitting this resource to overlay_ls and vlan_ls
@@ -175,7 +167,7 @@
 		_, derr := nsxClient.LogicalSwitchingApi.DeleteLogicalSwitch(nsxClient.Context, logicalSwitch.Id, localVarOptionals)
 		if derr != nil {
 			// rollback failed
-			return fm.Errorf(formatLogicalSwitchRollbackError, logicalSwitch.Id, err, derr)
+			return fmt.Errorf(formatLogicalSwitchRollbackError, logicalSwitch.Id, err, derr)
 		}
 		return err
 	}
